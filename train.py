# Pretraining and evaluation
import argparse
import os

import lightning.pytorch as pl
import torch
import yaml
from lightning.pytorch.profilers import PyTorchProfiler
from lightning.pytorch.tuner import Tuner
from transformers import GPT2Config, RwkvConfig

from model.model import EHRAuditGPT2, EHRAuditRWKV
from model.modules import EHRAuditPretraining, EHRAuditDataModule
from model.vocab import EHRVocab

__spec__ = None

if __name__ == "__main__":
    parser = argparse.ArgumentParser()
    parser.add_argument(
        "--model", type=str, default="gpt2", help="Model to use for pretraining."
    )
    parser.add_argument(
        "--max_epochs", type=int, default=5, help="Number of epochs to pretrain for."
    )
    parser.add_argument(
        "--batch_size", type=int, default=2, help="Batch size to use for pretraining."
    )
    parser.add_argument(
        "--profile",
        action="store_true",
        help="Whether to profile the training process.",
    )
    args = parser.parse_args()

    # Load configuration and vocab
    config_path = os.path.normpath(
        os.path.join(os.path.dirname(__file__), "config.yaml")
    )
    with open(config_path, "r") as f:
        config = yaml.safe_load(f)

    path_prefix = ""
    for prefix in config["path_prefix"]:
        if os.path.exists(prefix):
            path_prefix = prefix
            break

    vocab = EHRVocab(
        vocab_path=os.path.normpath(os.path.join(path_prefix, config["vocab_path"]))
    )
    models = {
        "gpt2": EHRAuditGPT2,
    }
    model_configs = {
        "gpt2": GPT2Config(
            vocab_size=len(vocab),
            n_positions=1024,
            n_head=12,
            n_layer=6,
        ),
    }

    dm = EHRAuditDataModule(
        config_path,
        vocab=vocab,
        batch_size=args.batch_size,
    )

    model = models[args.model](model_configs[args.model], vocab)

    profiler = None
    if args.profile:
        profiler = PyTorchProfiler(
            sort_by_key="cpu_time",
            dirpath=os.path.normpath(os.path.join(path_prefix, config["log_path"])),
            filename="pt_profile",
        )

    trainer = pl.Trainer(
        max_epochs=args.max_epochs,
        logger=pl.loggers.TensorBoardLogger(
            save_dir=os.path.normpath(os.path.join(path_prefix, config["log_path"])),
            name="pretraining",
        ),
<<<<<<< HEAD
        # devices=0 if (os.name == "nt" or not torch.has_cuda) else -1,
        accumulate_grad_batches=1024,
=======
        accumulate_grad_batches=64,
>>>>>>> 1395984d
        profiler=profiler,
        limit_train_batches=100 if args.profile else None,
        limit_val_batches=100 if args.profile else None,
    )

    pt_task = EHRAuditPretraining(model)
    # if args.strategy != "ddp":
    # tuner = Tuner(trainer)
    # tuner.scale_batch_size(pt_task, datamodule=dm)

    trainer.fit(
        pt_task,
        datamodule=dm,
    )

    if trainer.interrupted and trainer.current_epoch == 0:
        # Allow for model saves if we did past one epoch.
        exit(0)

    # Save the model according to the HuggingFace API
    if path_prefix == "/storage1/" and not args.profile:
        # Second safeguard against overwriting a model.
        param_count = sum(p.numel() for p in pt_task.model.parameters()) / 1e6
        param_name = f"{args.model}/{param_count:.1f}M".replace(".", "_")
        fname = os.path.normpath(
            os.path.join(path_prefix, config["pretrained_model_path"], param_name)
        )
        pt_task.model.save_pretrained(fname)

    print("Evaluating model")
    trainer.test(
        pt_task,
        datamodule=dm,
        verbose=True,
    )<|MERGE_RESOLUTION|>--- conflicted
+++ resolved
@@ -83,12 +83,7 @@
             save_dir=os.path.normpath(os.path.join(path_prefix, config["log_path"])),
             name="pretraining",
         ),
-<<<<<<< HEAD
-        # devices=0 if (os.name == "nt" or not torch.has_cuda) else -1,
-        accumulate_grad_batches=1024,
-=======
         accumulate_grad_batches=64,
->>>>>>> 1395984d
         profiler=profiler,
         limit_train_batches=100 if args.profile else None,
         limit_val_batches=100 if args.profile else None,
