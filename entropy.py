--- conflicted
+++ resolved
@@ -41,13 +41,11 @@
         self.config = config
         self.path_prefix = path_prefix
         self.vocab = vocab
-
-<<<<<<< HEAD
         for k, v in kwargs.items():
             setattr(self, k, v)
 
-=======
->>>>>>> 164d096b
+        self._samples_seen = 0
+
     def _exp_cache_path(self):
         return os.path.normpath(
             os.path.join(
@@ -78,7 +76,7 @@
         return True
 
     def samples_seen(self):
-        return -1
+        return self._samples_seen
 
     def plot(self):
         pass
@@ -649,20 +647,26 @@
         )
 
 
-class DayLevelEntropyExperiment:
+class DayLevelEntropyExperiment(Experiment):
     # Compares the average entropy to the amount of work performed by a provider on a given day.
     def __init__(self, config, path_prefix, vocab, dm: EHRAuditDataModule, **kwargs):
         super().__init__(config, path_prefix, vocab, **kwargs)
         self.dm = dm
-        self.entropies_by_day = defaultdict(list)  # Provider -> Day -> Entropy
-        self.session_day_count = defaultdict(int)  # Provider -> Day -> Count
-        self.action_day_count = defaultdict(int)  # Provider -> Day -> Count
+        # Avoid nested defaultdict because we can't pickle it.
+        self.entropies_by_day = defaultdict(dict)  # Provider -> Day -> Entropy
+        self.session_day_count = defaultdict(dict)  # Provider -> Day -> Count
+        self.action_day_count = defaultdict(dict)  # Provider -> Day -> Count
         self.batch_date = defaultdict(datetime)
         self._samples_seen = 0
         self._last_batch_date = None
+        self._last_provider = None
 
     def on_batch(self, sequence):
-        provider, seq = self.dm.hash_to_provider_sequence(session_hash(sequence))
+        # Temporary: There's a lot of missing hashses, so skip
+        sh = session_hash(sequence)
+        if sh not in self.dm.hash_to_provider_sequence:
+            return False
+        provider, seq = self.dm.hash_to_provider_sequence[sh]
         metadata = self.dm.provider_sequence_to_metadata[provider][seq]
         self._last_batch_date: datetime = metadata["date"]
         self._last_provider = provider
@@ -670,19 +674,96 @@
         return True
 
     def on_row(
-        self, row=None, prev_row=None, row_loss=None, prev_row_loss=None, batch_no=None
+        self,
+        row=None,
+        prev_row=None,
+        row_loss=None,
+        prev_row_loss=None,
+        batch_no=None,
+        batch_idx=None,
     ):
-        # Get the time delta
-        day: datetime = self._last_batch_date.date()
+        # Convert nanoseconds to days
+        day: datetime = datetime.fromtimestamp(self._last_batch_date / 1e9).date()
         # Record the entropy of this row
+        if day not in self.entropies_by_day[self._last_provider]:
+            self.entropies_by_day[self._last_provider][day] = []
         self.entropies_by_day[self._last_provider][day].append(row_loss)
         # Record the # of sessions, not actions.
         if prev_row is None:
+            if day not in self.session_day_count[self._last_provider]:
+                self.session_day_count[self._last_provider][day] = 0
             self.session_day_count[self._last_provider][day] += 1
+
+        if day not in self.action_day_count[self._last_provider]:
+            self.action_day_count[self._last_provider][day] = 0
         self.action_day_count[self._last_provider][day] += 1
 
     def on_finish(self):
-        pass
+        with open(self._exp_cache_path(), "wb") as f:
+            pickle.dump(
+                (
+                    self.entropies_by_day,
+                    self.session_day_count,
+                    self.action_day_count,
+                ),
+                f,
+            )
+
+    def plot(self):
+        with open(self._exp_cache_path(), "rb") as f:
+            (
+                self.entropies_by_day,
+                self.session_day_count,
+                self.action_day_count,
+            ) = pickle.load(f)
+        # Get the average entropy as a function of the number of sessions per day
+        entropy_by_session_count = defaultdict(list)
+        for provider, day_to_entropy in self.entropies_by_day.items():
+            for day, entropy in day_to_entropy.items():
+                entropy_by_session_count[self.session_day_count[provider][day]].extend(
+                    entropy
+                )
+        # Get the average entropy as a function of the number of actions per day
+        entropy_by_action_count = defaultdict(list)
+        for provider, day_to_entropy in self.entropies_by_day.items():
+            for day, entropy in day_to_entropy.items():
+                entropy_by_action_count[self.action_day_count[provider][day]].extend(
+                    entropy
+                )
+
+        # Plot the average entropy as a function of the number of sessions per day
+        def _plot(entropy_dict, variable_name):
+            plt.clf()
+            x, y = [], []
+            for k, v in entropy_dict.items():
+                x.extend([k] * len(v))
+                y.extend(v)
+            plt.scatter(
+                x,
+                y,
+                label=f"Entropy (n={len(x)})",
+            )
+            # Trendline
+            z = np.polyfit(x, y, 1)
+            p = np.poly1d(z)
+            r = np.corrcoef(x, y)[0, 1]
+            plt.plot(x, p(x), "r--", label=f"Trendline (r ={r:.2f})")
+            plt.xlabel(f"Number of {variable_name}s")
+            plt.ylabel(f"Entropy")
+            plt.title(f"Entropy by Number of {variable_name}s")
+            plt.legend()
+            plt.savefig(
+                os.path.normpath(
+                    os.path.join(
+                        self.path_prefix,
+                        self.config["results_path"],
+                        f"entropy_by_{variable_name.lower()}_count.png",
+                    )
+                )
+            )
+
+        _plot(entropy_by_session_count, "Session")
+        _plot(entropy_by_action_count, "Action")
 
 
 if __name__ == "__main__":
@@ -716,6 +797,11 @@
         "--plot_only",
         action="store_true",
         help="Plot the results without running the experiment.",
+    )
+    parser.add_argument(
+        "--debug",
+        action="store_true",
+        help="Run in debug mode/turn off multi-threading",
     )
     args = parser.parse_args()
     # Get the list of models from the config file
@@ -776,6 +862,8 @@
         yaml_config_path=config_path,
         vocab=vocab,
         batch_size=1,  # Just one sample at a time
+        load_metadata=True,
+        debug=args.debug,
     )
     dm.setup()
     if args.val:
@@ -797,9 +885,11 @@
     window_size = 30  # 30 action window
 
     # Initialize the experiments
+    exp_args = (config, path_prefix, vocab)
+    exp_kwargs = {"dm": dm}
     if "," in args.exp:
         experiments = [
-            eval(exp)(config, path_prefix, vocab) for exp in args.exp.split(",")
+            eval(exp)(*exp_args, **exp_kwargs) for exp in args.exp.split(",")
         ]
     elif "all" in args.exp:
         # Get a list of all classes that sublcass Experiment in this file.
@@ -810,13 +900,14 @@
             and issubclass(obj, Experiment)
             and obj != Experiment
         ]
-        experiments = [exp(config, path_prefix, vocab) for exp in exp_classes]
+        experiments = [exp(*exp_args, **exp_kwargs) for exp in exp_classes]
     else:
-        experiments = [eval(args.exp)(config, path_prefix, vocab)]
+        experiments = [eval(args.exp)(*exp_args, **exp_kwargs)]
 
     if args.plot_only:
         for exp in experiments:
             exp.plot()
+        sys.exit()
 
     print(f"Running experiments:")
     for exp in experiments:
