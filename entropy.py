# Evaluates the calculated entropy values for the test set.
import argparse
import os
from collections import defaultdict

import scipy.stats
import torch
import yaml
from torch.utils.data import DataLoader
from tqdm import tqdm
from tabulate import tabulate
from matplotlib import pyplot as plt

from model.model import EHRAuditGPT2
from model.modules import EHRAuditPretraining, EHRAuditDataModule
from model.data import EHRAuditDataset
from model.vocab import EHRVocab
import tikzplotlib
import numpy as np

METRIC_NAME_COL = 0
PAT_ID_COL = 1
ACCESS_TIME_COL = 2


class Experiment:
    def __init__(
        self,
        config: dict,
        path_prefix: str,
        vocab: EHRVocab,
        *args,
        **kwargs,
    ):
        self.config = config
        self.path_prefix = path_prefix
        self.vocab = vocab

    def on_row(
        self,
        row=None,
        prev_row=None,
        row_loss=None,
        prev_row_loss=None,
        batch_no=None,
    ):
        pass

    def on_finish(self):
        pass

    def on_batch(self, sequence):
        """
        Returns True if the batch should be processed.
        """
        return True

    def samples_seen(self):
        return -1


class EntropyExperiment(Experiment):
    def __init__(self, config: dict, path_prefix: str, *args, **kwargs):
        super().__init__(config, path_prefix, *args, **kwargs)
        pass

    def on_row(
        self,
        row=None,
        row_loss=None,
        prev_row=None,
        prev_row_loss=None,
        batch_no=None,
    ):
        pass

    def on_finish(self):
        pass


class EntropySwitchesExperiment(Experiment):
    def __init__(
        self,
        config: dict,
        path_prefix: str,
        vocab: EHRVocab,
        *args,
    ):
        """
        Measures the entropy of the nth switch during a session vs. the entropy.
        Also compares the entropy of all switches during a session vs. non-switches.
        """
        super().__init__(config, path_prefix, vocab)

        self.switch_entropies_before: defaultdict[int, list] = defaultdict(
            list
        )  # Switch no => list of entropies
        self.switch_entropies_after: defaultdict[int, list] = defaultdict(
            list
        )  # Switch no => list of entropies
        self.non_switch_entropies = []  # List of entropies for non-switches
        self.batch_ct = defaultdict(int)  # Batch no => current row
        self._samples_seen = 0

    def on_row(
        self,
        row=None,
        row_loss=None,
        prev_row=None,
        prev_row_loss=None,
        batch_no=None,
    ):
        if prev_row is None:
            return
        if batch_no not in self.batch_ct:
            self._samples_seen += 1
        self.batch_ct[batch_no] += 1
        if prev_row[PAT_ID_COL] != row[PAT_ID_COL]:
            switch_ct = self.batch_ct[batch_no]
            self.switch_entropies_before[switch_ct].append(prev_row_loss)
            self.switch_entropies_after[switch_ct].append(row_loss)
        else:
            self.non_switch_entropies.append(row_loss)

    def on_batch(self, sequence):
        return True

    def on_finish(self):
        # Plot the entropy of the nth switch during a session vs. the entropy.
        # Also compare the entropy of all switches during a session vs. non-switches.
        switch_entropies_before_mean = []
        switch_entropies_before_std = []
        switch_entropies_after_mean = []
        switch_entropies_after_std = []
        for switch_ct in self.switch_entropies_before:
            switch_entropies_before_mean.append(
                np.mean(self.switch_entropies_before[switch_ct])
            )
            switch_entropies_after_std.append(
                np.std(self.switch_entropies_after[switch_ct])
            )
            switch_entropies_after_mean.append(
                np.mean(self.switch_entropies_after[switch_ct])
            )
            switch_entropies_before_std.append(
                np.std(self.switch_entropies_before[switch_ct])
            )

        # Plot the entropy of the nth switch during a session vs. the entropy.
        x = np.arange(1, len(switch_entropies_before_mean) + 1)
        max_n = 10
        plt.errorbar(
            x[:max_n],
            switch_entropies_before_mean[:max_n],
            yerr=switch_entropies_before_std[:max_n],
            label="Before",
            ls="none",
        )
        plt.errorbar(
            x[:max_n],
            switch_entropies_after_mean[:max_n],
            yerr=switch_entropies_after_std[:max_n],
            label="After",
            ls="none",
        )
        plt.xlabel("Switch")
        plt.ylabel("Entropy")
        plt.legend()
        res_path = os.path.normpath(
            os.path.join(self.path_prefix, self.config["results_path"])
        )
        plt.savefig(os.path.normpath(os.path.join(res_path, "entropy_switches.png")))

        switch_entropies_before_all = []
        switch_entropies_after_all = []
        for switch_ct in self.switch_entropies_before:
            switch_entropies_before_all.extend(self.switch_entropies_before[switch_ct])
            switch_entropies_after_all.extend(self.switch_entropies_after[switch_ct])

        # Also compare the entropy of all switches during a session vs. non-switches.
        plt.clf()
        plt.boxplot(
            [
                self.non_switch_entropies,
                switch_entropies_before_all,
                switch_entropies_after_all,
            ]
        )
        plt.xticks([1, 2, 3], ["Non-switch", "Before", "After"])
        plt.ylabel("Entropy")
        plt.savefig(
            os.path.normpath(
                os.path.join(res_path, "entropy_switches_vs_non_switches.png")
            )
        )

        # Make a probability distribution funciton of the entropy of switches vs. non-switches using matplotlib
        plt.clf()
        plt.hist(
            [
                self.non_switch_entropies,
                switch_entropies_before_all,
                switch_entropies_after_all,
            ],
            bins=50,
            density=True,
            histtype="step",
            label=["Non-switch", "Before", "After"],
        )
        plt.legend()
        plt.xlabel("Entropy")
        plt.ylabel("Probability")
        plt.savefig(
            os.path.normpath(
                os.path.join(res_path, "entropy_switches_vs_non_switches_cdf.png")
            )
        )

        # Plot the log entropy of switches vs. non-switches using matplotlib
        plt.clf()
        plt.hist(
            [
                np.log(self.non_switch_entropies),
                np.log(switch_entropies_before_all),
                np.log(switch_entropies_after_all),
            ],
            bins=50,
            density=True,
            histtype="step",
            label=["Non-switch", "Before", "After"],
        )
        plt.legend()
        plt.xlabel("Log entropy")
        plt.ylabel("Probability")
        plt.savefig(
            os.path.normpath(
                os.path.join(res_path, "log_entropy_switches_vs_non_switches_cdf.png")
            )
        )

        # Calculate the p-value that the distributions are the same using scipy
        _, p_before = scipy.stats.ttest_ind(
            self.non_switch_entropies, switch_entropies_before_all
        )
        _, p_after = scipy.stats.ttest_ind(
            self.non_switch_entropies, switch_entropies_after_all
        )
        print(f"Before t-test p-value: {p_before}")
        print(f"After t-test p-value: {p_after}")

    def samples_seen(self):
        return self._samples_seen


class SecureChatEntropy(Experiment):
    def __init__(self, config, path_prefix, vocab):
        super().__init__(config, path_prefix, vocab)
        # Find the vocab elements that have "secure chat" in them
        self.secure_chat_vocab = []
        self.secure_chat_vocab_names = []
        for vk, vv in self.vocab.field_tokens["METRIC_NAME"].items():
            if "secure chat" in vk.lower():
                self.secure_chat_vocab.append(vv)
                self.secure_chat_vocab_names.append(vk)

        self.entropy_by_type = defaultdict(
            list
        )  # Secure chat type => list of entropies
        # Are they higher overall for when seen in a secure chat?
<<<<<<< HEAD
        self.entropy_present = list() # List of entropies seen in sequences visited
=======
        self.entropy_present = list()  # List of entropies seen in sequences visited
>>>>>>> 0ebd8d18
        self._samples_seen = 0

    def on_batch(self, sequence):
        # Only examine sequences with secure chat
        res = any([x in sequence for x in self.secure_chat_vocab])
        self._samples_seen += int(res)
        return res

    def on_row(
        self,
        row=None,
        prev_row=None,
        row_loss=None,
        prev_row_loss=None,
        batch_no=None,
    ):
        # Get the METRIC_NAME token for this row.
        metric_name_token = row[METRIC_NAME_COL]
        if metric_name_token in self.secure_chat_vocab:
            self.entropy_by_type[metric_name_token].append(row_loss)
            self._samples_seen += 1
        else:
            self.entropy_present.append(row_loss)

    def on_finish(self):
        # Plot the entropy of each type of secure chat as a histogram.
        plt.clf()
        for token, name in zip(self.secure_chat_vocab, self.secure_chat_vocab_names):
            plt.hist(
                self.entropy_by_type[token],
                bins=50,
                density=True,
                histtype="step",
                label=name,
            )
        # Also plot the entropy of all tokens seen in secure chat as a histogram.
        plt.hist(
            self.entropy_present,
            bins=50,
            density=True,
            histtype="step",
            label="Other Session Actions",
        )
        plt.legend()
        plt.xlabel("Entropy")
        plt.ylabel("Probability")
        res_path = os.path.normpath(
            os.path.join(self.path_prefix, self.config["results_path"])
        )
        plt.savefig(
            os.path.normpath(os.path.join(res_path, "entropy_secure_chat_types.png"))
        )

        # Plot the entropy of each type of secure chat as a boxplot.
        plt.clf()
        plt.boxplot(
            [self.entropy_by_type[token] for token in self.secure_chat_vocab]
            + [self.entropy_present]
        )
        plt.xticks(
            range(1, len(self.secure_chat_vocab) + 2),
            self.secure_chat_vocab_names + ["Other Session Actions"],
            rotation=90,
        )
        plt.ylabel("Entropy")
        plt.savefig(
            os.path.normpath(
                os.path.join(res_path, "entropy_secure_chat_types_boxplot.png")
            )
        )

    def samples_seen(self):
        return self._samples_seen
<<<<<<< HEAD
=======

>>>>>>> 0ebd8d18

class PatientsSessionsEntropyExperiment(Experiment):
    def __init__(self, config, path_prefix, vocab):
        super().__init__(config, path_prefix, vocab)
        # Get the entropy of each session as a function of the number of patients
        self.entropy_by_patient_count_mean: defaultdict[int, list] = defaultdict(
            list
        )  # Number of patients => list of entropies
        self.entropy_by_patient_count_std: defaultdict[int, list] = defaultdict(
            list
        )  # Number of patients => list of entropies

        # Iteration variables
        self.cur_batch = -1
        self.seen_patients = set()
        self.entropies = list()
        self._samples_seen = 0

    def on_row(
        self,
        row=None,
        prev_row=None,
        row_loss=None,
        prev_row_loss=None,
        batch_no=None,
    ):
        # Get the patient ID
        patient_id = row[PAT_ID_COL]
        # If we've seen a new patient, record the entropy of the previous patient
        if self.cur_batch != batch_no and self.cur_batch != -1:
            self.entropy_by_patient_count_mean[len(self.seen_patients)].append(
                np.mean(self.entropies)
            )
            self.entropy_by_patient_count_std[len(self.seen_patients)].append(
                np.std(self.entropies)
            )
            self.seen_patients = set()
            self.entropies = list()
        self.cur_batch = batch_no

        if patient_id not in self.seen_patients:
            self.seen_patients.add(patient_id)
            # Record the entropy of this row
        self.entropies.append(row_loss)
        self._samples_seen += 1

    def on_finish(self):
        # Scatter plot of mean entropy by number of patients
        plt.clf()
        points = []
        for k, v in self.entropy_by_patient_count_mean.items():
            for y in v:
                points.append((k, y))
        x, y = zip(*points)
        # Make x the log scale
        plt.scatter(x, y)
        plt.xlabel("Number of Patients")
        plt.ylabel("Mean Entropy")
        plt.gca().set_xscale("log")
        # Trendline w/ correlation
        z = np.polyfit(x, y, 1)
        p = np.poly1d(z)
        r = np.corrcoef(x, y)[0, 1]
        x_ = np.linspace(
            min(self.entropy_by_patient_count_mean.keys()),
            max(self.entropy_by_patient_count_mean.keys()),
            100,
        )
        plt.plot(x_, p(x_), "r--", label="Trendline (r={:.2f})".format(r))
        # Trendline for patient counts above 10 patients
        x_filt, y_filt = zip(*[(x, y) for x, y in points if x > 10])
        z = np.polyfit(x_filt, y_filt, 1)
        p = np.poly1d(z)
        r = np.corrcoef(x_filt, y_filt)[0, 1]
        x_ = np.linspace(10, max(x_), 100)
        plt.plot(x_, p(x_), "g--", label="10+ Patients (r={:.2f})".format(r))
        plt.title("Mean Entropy by Number of Patients in a Session")
        plt.legend()
        plt.savefig(
            os.path.normpath(
                os.path.join(
                    self.path_prefix,
                    self.config["results_path"],
                    "entropy_by_patient_count.png",
                )
            )
        )

    def samples_seen(self):
        return self._samples_seen


if __name__ == "__main__":
    # Get arguments
    parser = argparse.ArgumentParser()
    parser.add_argument(
        "--model", type=int, default=None, help="Model to use for pretraining."
    )
    parser.add_argument(
        "--max_samples", type=int, default=None, help="Maximum batches to use."
    )
    parser.add_argument(
        "--exp_suffix",
        type=str,
        default=None,
        help="Suffix to add to the output file name.",
    )
    parser.add_argument(
        "--exp",
        type=str,
        default="Experiment",
        help="Experiment to run.",
    )
    args = parser.parse_args()
    # Get the list of models from the config file
    config_path = os.path.normpath(
        os.path.join(os.path.dirname(__file__), "config.yaml")
    )
    with open(config_path, "r") as f:
        config = yaml.safe_load(f)

    path_prefix = ""
    for prefix in config["path_prefix"]:
        if os.path.exists(prefix):
            path_prefix = prefix
            break

    if path_prefix == "":
        raise RuntimeError("No valid drive mounted.")

    model_paths = os.path.normpath(
        os.path.join(path_prefix, config["pretrained_model_path"])
    )
    # Get recursive list of subdirectories
    model_list = []
    for root, dirs, files in os.walk(model_paths):
        # If there's a .bin file, it's a model
        if any([file.endswith(".bin") for file in files]):
            # Append the last three directories to the model list
            model_list.append(os.path.join(*root.split(os.sep)[-3:]))

    if len(model_list) == 0:
        raise ValueError(f"No models found in {format(model_paths)}")

    if args.model is None:
        print("Select a model to evaluate:")
        for i, model in enumerate(sorted(model_list)):
            print(f"{i}: {model}")

        model_idx = int(input("Model index >>>"))
    else:
        model_idx = args.model

    model_name = model_list[model_idx]
    model_path = os.path.normpath(
        os.path.join(path_prefix, config["pretrained_model_path"], model_name)
    )

    # Get the device to use
    device = torch.device("cuda" if torch.cuda.is_available() else "cpu")

    # Load the test dataset
    vocab = EHRVocab(
        vocab_path=os.path.normpath(os.path.join(path_prefix, config["vocab_path"]))
    )
    model = EHRAuditGPT2.from_pretrained(model_path, vocab=vocab)
    model.to(device)

    dm = EHRAuditDataModule(
        yaml_config_path=config_path,
        vocab=vocab,
        batch_size=1,  # Just one sample at a time
    )
    dm.setup()
    dl = dm.test_dataloader()

    if args.max_samples is None:
        print(f"Maximum number of samples to evaluate (0 for all, max = {len(dl)}):")
        max_samples = int(input(">>>"))
    else:
        max_samples = args.max_samples

    if max_samples == 0:
        max_samples = len(dl)
    else:
        max_samples = min(max_samples, len(dl))

    window_size = 30  # 30 action window

    # Initialize the experiments
    if "," in args.exp:
        experiments = [
            eval(exp)(config, path_prefix, vocab) for exp in args.exp.split(",")
        ]
    else:
        experiments = [eval(args.exp)(config, path_prefix, vocab)]

    print(f"Running experiments:")
    for exp in experiments:
        print("-", type(exp).__name__)

    # Initialize progress bars for each experiment
    exp_pbar = [
        tqdm(total=max_samples, position=x, desc=type(exp).__name__)
        for x, exp in enumerate(experiments)
    ]

    # Calculate the entropy values for the test set
    ce_values = []
    batches_seen = 0
    pbar = tqdm(total=max_samples, position=len(experiments), desc="Batches Seen")
    for batch in dl:
        input_ids, labels = batch
        # Sliding window over the sequence
        with torch.no_grad():
            # Find the eos index
            nonzeros = (labels.view(-1) == -100).nonzero(as_tuple=True)
            if len(nonzeros[0]) == 0:
                eos_index = len(labels.view(-1)) - 1
            else:
                eos_index = nonzeros[0][0].item() - 1

            # Copy the labels and targets
            input_ids_c = torch.zeros_like(input_ids)
            labels_c = labels.clone()
            # Set the labels to -100, zero out the input_ids
            labels_c[:, :] = -100

            ce_current = []

            row_len = len(vocab.field_ids) - 1  # Exclude special fields
            row_count = (eos_index - 1) // row_len
            if row_count <= 1:  # Not applicable
                continue

            if len(experiments) > 0:
<<<<<<< HEAD
                should_on_row = [experiments[i].on_batch(input_ids[0]) for i in range(len(experiments))]
=======
                should_on_row = [
                    experiments[i].on_batch(input_ids[0])
                    and experiments[i].samples_seen() < max_samples
                    for i in range(len(experiments))
                ]
                breakpoint()

            if len(experiments) > 0 and not any(should_on_row):
                continue
>>>>>>> 0ebd8d18

            prev_row = None
            prev_row_loss = None
            # NOTE: Next-token generation != next-row generation
            # This means that we include the next two tokens in the input to avoid EOS predictions.
            for i in range(0, row_count):
                input_ids_start = i * row_len
                input_ids_end = input_ids_start + row_len
                input_ids_end_extra = input_ids_end + row_len
                # Get the current row
                input_ids_c[:, input_ids_start:input_ids_end_extra] = input_ids[
                    :, input_ids_start:input_ids_end_extra
                ]
                # Labels are next row.
                labels_row_start = (i + 1) * row_len
                labels_row_end = labels_row_start + row_len
                labels_c[:, labels_row_start:labels_row_end] = labels[
                    :, labels_row_start:labels_row_end
                ]
                if i > 0:
                    labels_c[
                        :, input_ids_start:input_ids_end
                    ] = -100  # Eliminate previous row.

                # if i >= window_size:
                #    old_row_start = (i - window_size) * row_len
                #    old_row_end = old_row_start + row_len
                #    input_ids_c[:, old_row_start:old_row_end] = 0

                # Calculate the cross entropy
                loss, _, _ = model(input_ids_c.to(device), labels=labels_c.to(device))
                # Divide the cross-entropy by the number of tokens in the row to get avg. token CE
                avg_loss = loss.item() / row_len
                ce_current.append(avg_loss)
                for j in range(len(experiments)):
                    if should_on_row[j]:
                        experiments[j].on_row(
                            row=input_ids[:, input_ids_start:input_ids_end].tolist()[0],
                            row_loss=avg_loss,
                            prev_row=prev_row,
                            prev_row_loss=prev_row_loss,
                            batch_no=batches_seen,
                        )
                        exp_pbar[j].update(1)
                prev_row = input_ids[:, input_ids_start:input_ids_end].tolist()[0]
                prev_row_loss = avg_loss

            pbar.update(1)
            ce_values.append(np.mean(ce_current))

        batches_seen += 1
<<<<<<< HEAD
        for
        if max_samples != 0 and all([exp.samples_seen() >= max_samples for exp in experiments]) \
                or batches_seen >= max_samples * 2: # Prevents runaway if there's a bug
=======
        if max_samples != 0 and all(
            [exp.samples_seen() >= max_samples for exp in experiments]
        ):
>>>>>>> 0ebd8d18
            break

    for e in experiments:
        e.on_finish()

    # Print statistics about the entropy values
    stats = {
        "Mean CE": np.mean(ce_values),
        "Median CE": np.median(ce_values),
        "Max CE": np.max(ce_values),
        "Min CE": np.min(ce_values),
        "Std CE": np.std(ce_values),
        "Perplexity": np.mean(np.exp(ce_values)),
    }

    print(tabulate(stats.items(), headers=["Metric", "Value"]))

    plt.clf()
    # Plot the entropy values
    print(f"Plotting entropy values for {len(ce_values)} samples...")
    plt.hist(ce_values, bins=100)
    plt.title(f"Avg. Entropy/Token for Test Set (N = {len(ce_values)})")
    plt.xlabel("Entropy")
    plt.ylabel("Count")
    plt.savefig(
        os.path.normpath(
            os.path.join(
                path_prefix,
                config["results_path"],
                f"entropy_{len(ce_values)}_{args.exp_suffix}.png",
            )
        )
    )
    tikzplotlib.save(
        os.path.normpath(
            os.path.join(
                path_prefix,
                config["results_path"],
                f"entropy_{len(ce_values)}_{args.exp_suffix}.tex",
            )
        )
    )

    # Plot as perplexity
    print(f"Plotting perplexity values for {len(ce_values)} samples...")
    plt.clf()
    plt.hist(np.exp(ce_values), bins=100)
    plt.title(f"Avg. Perplexity/Token Values for Test Set (N = {len(ce_values)})")
    plt.xlabel("Perplexity")
    plt.ylabel("Count")
    plt.savefig(
        os.path.normpath(
            os.path.join(
                path_prefix,
                config["results_path"],
                f"perplexity_{len(ce_values)}_{args.exp_suffix}.png",
            )
        )
    )
    tikzplotlib.save(
        os.path.normpath(
            os.path.join(
                path_prefix,
                config["results_path"],
                f"perplexity_{len(ce_values)}_{args.exp_suffix}.tex",
            )
        )
    )<|MERGE_RESOLUTION|>--- conflicted
+++ resolved
@@ -267,11 +267,7 @@
             list
         )  # Secure chat type => list of entropies
         # Are they higher overall for when seen in a secure chat?
-<<<<<<< HEAD
-        self.entropy_present = list() # List of entropies seen in sequences visited
-=======
         self.entropy_present = list()  # List of entropies seen in sequences visited
->>>>>>> 0ebd8d18
         self._samples_seen = 0
 
     def on_batch(self, sequence):
@@ -345,10 +341,7 @@
 
     def samples_seen(self):
         return self._samples_seen
-<<<<<<< HEAD
-=======
-
->>>>>>> 0ebd8d18
+
 
 class PatientsSessionsEntropyExperiment(Experiment):
     def __init__(self, config, path_prefix, vocab):
@@ -585,19 +578,14 @@
                 continue
 
             if len(experiments) > 0:
-<<<<<<< HEAD
-                should_on_row = [experiments[i].on_batch(input_ids[0]) for i in range(len(experiments))]
-=======
                 should_on_row = [
                     experiments[i].on_batch(input_ids[0])
                     and experiments[i].samples_seen() < max_samples
                     for i in range(len(experiments))
                 ]
-                breakpoint()
 
             if len(experiments) > 0 and not any(should_on_row):
                 continue
->>>>>>> 0ebd8d18
 
             prev_row = None
             prev_row_loss = None
@@ -649,15 +637,10 @@
             ce_values.append(np.mean(ce_current))
 
         batches_seen += 1
-<<<<<<< HEAD
-        for
-        if max_samples != 0 and all([exp.samples_seen() >= max_samples for exp in experiments]) \
-                or batches_seen >= max_samples * 2: # Prevents runaway if there's a bug
-=======
+
         if max_samples != 0 and all(
             [exp.samples_seen() >= max_samples for exp in experiments]
         ):
->>>>>>> 0ebd8d18
             break
 
     for e in experiments:
