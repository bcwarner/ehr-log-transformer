# Collects all cached versions of the entropy data and runs experiments atop them.
import inspect
import os
import pickle
import sys

import joblib
import pandas as pd
import numpy as np
import torch
import yaml
from matplotlib import pyplot as plt
from tqdm import tqdm
from collections import defaultdict
from typing import Dict, List, Tuple, Optional, Union

import argparse

from model.modules import EHRAuditDataModule
from model.vocab import EHRVocab

# Things this needs to do:
# - Support both provider-aware and provider-unaware cache data.
# - Support multiple cached results, distinguishing between both sets.

class Experiment:
    def __init__(
        self,
        config: dict,
        path_prefix: str,
        #vocab: EHRVocab,
        #model: str,
        *args,
        **kwargs,
    ):
        self.config = config
        self.path_prefix = path_prefix
        #self.vocab = vocab
        #self.model = model

    def requirements(self):
        """
        Returns a list of requirements for this experiment.
        """
        return {
            "logs": False,
            "provider_aware": False,
            "provider_unaware": False,
            "comparison": "union", # Can be union or intersection
        }

    def _exp_cache_path(self):
        return os.path.normpath(
            os.path.join(
                self.path_prefix,
                self.config["results_path"],
                f"exp_cache_{self.__class__.__name__}.pkl",
            )
        )

    def map(self,
            provider=None,
            audit_log_df: pd.DataFrame = None,
            provider_aware_df: Dict[str, pd.DataFrame] = None,
            provider_unaware_df: Dict[str, pd.DataFrame] = None,
            ):
        return None

    def on_finish(self, results: Dict[str, pd.DataFrame]):
        return None

    def plot(self):
        # Reset matplotlib figure size, etc.
        plt.rcParams.update(plt.rcParamsDefault)
        plt.clf()
        plt.gcf().set_size_inches(5, 5)

class EntropySwitchesExperiment(Experiment):
    def __init__(
        self,
        config: dict,
        path_prefix: str,
        vocab: EHRVocab,
        path: str = None,
        model: str = None,
        *args,
        **kwargs,
    ):
        """
        Measures the entropy of the nth switch during a session vs. the entropy.
        Also compares the entropy of all switches during a session vs. non-switches.
        """
        super().__init__(config, path_prefix, vocab, path, model, *args, **kwargs)

        self.switch_entropies_before: defaultdict[int, list] = defaultdict(
            list
        )  # Switch no => list of entropies
        self.switch_entropies_after: defaultdict[int, list] = defaultdict(
            list
        )  # Switch no => list of entropies
        self.switch_entropies_diff: defaultdict[int, list] = defaultdict(list)
        self.non_switch_entropies = []  # List of entropies for non-switches
        self.batch_ct = defaultdict(int)  # Batch no => current row
        self._samples_seen = 0

    def requirements(self):
        return {
            "logs": True,
            "provider_aware": True,
            "provider_unaware": True,
        }

    def map(self,
            provider=None,
            audit_log_df: pd.DataFrame = None,
            provider_aware_df: Dict[str, pd.DataFrame] = None,
            provider_unaware_df: Dict[str, pd.DataFrame] = None,
            ):
        # Drop all columns but the USER_ID column in the audit log.
        audit_log_df = audit_log_df[["USER_ID"]]
        # Then convert to categorical
        audit_log_df["USER_ID"] = audit_log_df["USER_ID"].astype("category").cat.codes
        # difference
        audit_log_df["USER_ID_DIFF"] = audit_log_df["USER_ID"].diff()
        # Find the indices of the switches
        switch_indices = audit_log_df.index[audit_log_df["USER_ID_DIFF"] != 0].tolist()
        non_switch_indices = audit_log_df.index[audit_log_df["USER_ID_DIFF"] == 0].tolist()
        # Iterate through each of the switches in the provider aware and unaware dataframes.
        dfs = {**provider_aware_df, **provider_unaware_df}
        switch_entropies_before = {}
        switch_entropies_after = {}
        non_switch_entropies = {}
        for df_name, df in dfs:
            # Get the entropy of the switch.
            if df_name in provider_aware_df:
                switch_indices_intersect = set(switch_indices).intersection(
                    set(df["Unnamed: 0"].tolist())
                )
                non_switch_indices_intersect = set(non_switch_indices).intersection(
                    set(df["Unnamed: 0"].tolist())
                )
            else:
                switch_indices_intersect = set(switch_indices).intersection(
                    set(df.index.tolist())
                )
                non_switch_indices_intersect = set(non_switch_indices).intersection(
                    set(df.index.tolist())
                )
            switch_entropies_before[df_name] = df.iloc[switch_indices_intersect - 1, :]
            switch_entropies_after[df_name] = df.iloc[switch_indices_intersect, :]
            non_switch_entropies[df_name] = df.iloc[non_switch_indices_intersect, :]

        return {
            "switch_entropies_before": switch_entropies_before,
            "switch_entropies_after": switch_entropies_after,
            "non_switch_entropies": non_switch_entropies,
        }

    def on_finish(self, results: Dict[str, object]):
        switch_entropies_before = defaultdict(pd.DataFrame)
        switch_entropies_after = defaultdict(pd.DataFrame)
        non_switch_entropies = defaultdict(pd.DataFrame)

        provider_aware = set()
        provider_unaware = set()
        for provider, result in results.items():
            # Merge each of the results from each provider by model => entropies.
            for model, df in result["switch_entropies_before"].items():
                switch_entropies_before[model] = pd.concat(
                    [switch_entropies_before[model], df]
                )
            for model, df in result["switch_entropies_after"].items():
                switch_entropies_after[model] = pd.concat(
                    [switch_entropies_after[model], df]
                )
            for model, df in result["non_switch_entropies"].items():
                non_switch_entropies[model] = pd.concat(
                    [non_switch_entropies[model], df]
                )

        with open(self._exp_cache_path(), "wb") as f:
            pickle.dump(
                {
                    "switch_entropies_before": self.switch_entropies_before,
                    "switch_entropies_after": self.switch_entropies_after,
                    "non_switch_entropies": self.non_switch_entropies,
                },
                f,
            )

    def plot(self):
        super().plot()
        # Load the data
        with open(self._exp_cache_path(), "rb") as f:
            dat = pickle.load(f)
        self.switch_entropies_before = dat["switch_entropies_before"]
        self.switch_entropies_after = dat["switch_entropies_after"]
        self.non_switch_entropies = dat["non_switch_entropies"]
        #self.switch_entropies_diff = dat["switch_entropies_diff"]
        # Plot the entropy of the nth switch during a session vs. the entropy.
        # Also compare the entropy of all switches during a session vs. non-switches.
        switch_entropies_before_mean = []
        switch_entropies_before_std = []
        switch_entropies_after_mean = []
        switch_entropies_after_std = []
        for switch_ct in self.switch_entropies_before:
            switch_entropies_before_mean.append(
                np.mean(self.switch_entropies_before[switch_ct])
            )
            switch_entropies_after_std.append(
                np.std(self.switch_entropies_after[switch_ct])
            )
            switch_entropies_after_mean.append(
                np.mean(self.switch_entropies_after[switch_ct])
            )
            switch_entropies_before_std.append(
                np.std(self.switch_entropies_before[switch_ct])
            )

        # Plot the entropy of the nth switch during a session vs. the entropy as a violin plot
        x = np.arange(1, len(switch_entropies_before_mean) + 1)
        max_n = 10
        plt.clf()
        ax1 = plt.subplot(3, 1, 1)
        plt.violinplot(
            [
                self.switch_entropies_before[i]
                for i in range(1, max_n + 1)
                if i in self.switch_entropies_before
            ],
            showmeans=True,
        )
        ax1.set_ylabel("Entropy")
        ax1.set_title("Before Switch")
        ax2 = plt.subplot(3, 1, 2)
        plt.violinplot(
            [
                self.switch_entropies_after[i]
                for i in range(1, max_n + 1)
                if i in self.switch_entropies_after
            ],
            showmeans=True,
        )
        ax2.set_ylabel("Entropy")
        ax2.set_title("After Switch")
        ax3 = plt.subplot(3, 1, 3)
        plt.violinplot(
            [
                self.switch_entropies_diff[i]
                for i in range(1, max_n + 1)
                if i in self.switch_entropies_diff
            ],
            showmeans=True,
        )
        ax3.set_ylabel("Entropy")
        ax3.set_title("Difference")
        plt.xlabel("Switch Number")
        plt.suptitle("Entropy of Switches")
        # Make the plot height bigger
        plt.gcf().set_size_inches(5, 10)
        res_path = os.path.normpath(
            os.path.join(self.path_prefix, self.config["results_path"])
        )
        plt.savefig(os.path.normpath(os.path.join(res_path, "entropy_switches.svg")))

        switch_entropies_before_all = []
        switch_entropies_after_all = []
        for switch_ct in self.switch_entropies_before:
            switch_entropies_before_all.extend(self.switch_entropies_before[switch_ct])
            switch_entropies_after_all.extend(self.switch_entropies_after[switch_ct])

        # Also compare the entropy of all switches during a session vs. non-switches.
        plt.clf()
        plt.gcf().set_size_inches(5, 5)
        plt.boxplot(
            [
                self.non_switch_entropies,
                switch_entropies_before_all,
                switch_entropies_after_all,
            ]
        )
        plt.xticks([1, 2, 3], ["Non-switch", "Before", "After"])
        plt.ylabel("Entropy")
        plt.title("Entropy of Switches vs. Non-switches")
        plt.savefig(
            os.path.normpath(
                os.path.join(res_path, "entropy_switches_vs_non_switches.svg")
            )
        )

        # Make a probability distribution function of the entropy of switches vs. non-switches using matplotlib
        plt.clf()
        plt.hist(
            [
                self.non_switch_entropies,
                switch_entropies_before_all,
                switch_entropies_after_all,
            ],
            bins=50,
            density=True,
            histtype="step",
            label=["Non-switch", "Before", "After"],
        )
        plt.legend()
        plt.xlabel("Entropy")
        plt.ylabel("Probability")
        plt.title("Entropy of Switches vs. Non-switches")
        plt.savefig(
            os.path.normpath(
                os.path.join(res_path, "entropy_switches_vs_non_switches_cdf.svg")
            )
        )

        # Plot the log entropy of switches vs. non-switches using matplotlib
        plt.clf()
        plt.hist(
            [
                np.log(self.non_switch_entropies),
                np.log(switch_entropies_before_all),
                np.log(switch_entropies_after_all),
            ],
            bins=50,
            density=True,
            histtype="step",
            label=["Non-switch", "Before", "After"],
        )
        plt.legend()
        plt.xlabel("Log entropy")
        plt.ylabel("Probability")
        plt.title("Log entropy of Switches vs. Non-switches")
        plt.savefig(
            os.path.normpath(
                os.path.join(res_path, "log_entropy_switches_vs_non_switches_cdf.svg")
            )
        )

        # Calculate the p-value that the distributions are the same using scipy
        _, p_before = scipy.stats.ttest_ind(
            self.non_switch_entropies, switch_entropies_before_all
        )
        _, p_after = scipy.stats.ttest_ind(
            self.non_switch_entropies, switch_entropies_after_all
        )
        print(f"Before t-test p-value: {p_before}")
        print(f"After t-test p-value: {p_after}")

    def samples_seen(self):
        return self._samples_seen
<<<<<<< HEAD

=======
>>>>>>> febb62a9

class PerFieldEntropyExperiment(Experiment):
    # Just records the entropy of each field as well as overall.
    def __init__(self, config, path_prefix,
                 #vocab, model,
                 *args, **kwargs):
        super().__init__(config, path_prefix,
                         #vocab, model,
                         *args, **kwargs)
        self.field_entropies = defaultdict(list)
        self.row_entropies = []
        self._samples_seen = 0

    def requirements(self):
        return {
            "logs": False,
            "provider_aware": True,
            "provider_unaware": True,
        }

    def map(self,
            provider=None,
            audit_log_df: pd.DataFrame = None,
            provider_aware_df: Dict[str, pd.DataFrame] = None,
            provider_unaware_df: Dict[str, pd.DataFrame] = None,
            ):
        # field => model => entropy count, average, std
        results = defaultdict(lambda: defaultdict(list))
        for k, df in {**provider_aware_df, **provider_unaware_df}.items():
            # Iterate each of the fields in the df and aggregate the entropy.
            for field in df.columns:
                results[field][k] = (df[field].count(), df[field].mean())
        return results
            

    def on_finish(self, results: Dict[str, object]):
        entropy_scores = defaultdict(lambda: defaultdict(lambda: (0, 0)))
        provider_aware = set()
        provider_unaware = set()
        for provider, result in results.items():
            # Merge each of the results from each provider by field => provider, adjusting mean and std.
            for field, models in result.items():
                if "Unnamed: 0" in field:
                    continue
                for model, (new_count, new_mean) in models.items():
                    prev_count, prev_mean = entropy_scores[model][field]
                    entropy_scores[model][field] = (
                        prev_count + new_count,
                        (prev_mean * prev_count + new_mean * new_count) / (prev_count + new_count),
                    )
                    if "USER_ID" in result.keys():
                        provider_aware.add(field)
                    else:
                        provider_unaware.add(field)


        self.field_entropies = entropy_scores
        self.provider_aware = provider_aware
        self.provider_unaware = provider_unaware

        # Convert the nested defaultdicts to dicts.
        self.field_entropies = {k: dict(v) for k, v in self.field_entropies.items()}
        self.provider_aware = list(self.provider_aware)
        self.provider_unaware = list(self.provider_unaware)

        with open(self._exp_cache_path(), "wb") as f:
            pickle.dump(
                {
                    "field_entropies": self.field_entropies,
                    "provider_aware": self.provider_aware,
                    "provider_unaware": self.provider_unaware,
                },
                f,
            )

    def plot(self):
        with open(self._exp_cache_path(), "rb") as f:
            results = pickle.load(f)
            self.field_entropies = results["field_entropies"]
            self.provider_aware = results["provider_aware"]
            self.provider_unaware = results["provider_unaware"]

        model_count = len(self.provider_unaware) + len(self.provider_aware)
        model_count_unaware = len(self.provider_unaware)

        # Convert the nested default dict to a dict
        self.field_entropies = {k: defaultdict(lambda: (0, 0), v) for k, v in self.field_entropies.items()}

        # Plot the field entropies
        plt.clf()
        fig, ax = plt.gcf(), plt.gca()
        width = 0.1
        field_labels = ["METRIC_NAME", "PAT_ID", "ACCESS_TIME"]
        field_labels_aware = field_labels# + ["USER_ID"]
        field_labels_type = ["METRIC_NAME|REPORT_NAME", "PAT_ID", "ACCESS_TIME"]#, "USER_ID"]
        range = np.arange(len(field_labels_aware))
        max_ht = 0
        sorted_keys = sorted(self.field_entropies.keys())
        for idx, key in enumerate(sorted_keys):
            key_nice = key.replace("entropy-", "").replace("_", ".").replace(".csv", "")
            if field_labels_type[0] in self.field_entropies[key].keys():
                hts = [2 ** np.mean(self.field_entropies[key][k][1]) for k in field_labels_type]
                max_ht = max(max_ht, max(hts))
                rects = ax.barh(range + (idx * width), height=width, width=hts, label=key_nice)
                ax.bar_label(rects, fmt="%.4f")
            else:
                hts = [2 ** np.mean(self.field_entropies[key][k][1]) for k in field_labels_aware]
                max_ht = max(max_ht, max(hts))
                rects = ax.barh(range + (idx * width), height=width, width=hts, label=key_nice)
                ax.bar_label(rects, fmt="%.4f")

        ax.set_xlim(0, 1.25 * max_ht)
        ax.set_yticks(range + (width * model_count) / 2, field_labels_aware)
        ax.set_xlabel("Perplexity")
        ax.set_title("Perplexity by Field")
        fig.tight_layout()

        plt.legend()
        plt.savefig(
            os.path.normpath(
                os.path.join(
                    self.path_prefix,
                    self.config["results_path"],
                    "field_entropies.pdf",
                )
            )
        )


if __name__ == "__main__":
    p = argparse.ArgumentParser()
    p.add_argument("--exp", type=str, default="all", help="The experiments to run.")
    p.add_argument("--plot", type=str, default="", help="The experiments to plot.")
    p.add_argument("--debug", action="store_true", help="Whether to run in debug mode.")
    args = p.parse_args()

    # Load the config.

    # Get the list of models from the config file
    config_path = os.path.normpath(
        os.path.join(os.path.dirname(__file__), "config.yaml")
    )
    with open(config_path, "r") as f:
        config = yaml.safe_load(f)

    path_prefix = ""
    for prefix in config["path_prefix"]:
        if os.path.exists(prefix):
            path_prefix = prefix
            break

    if path_prefix == "":
        raise RuntimeError("No valid drive mounted.")

    # Load the data module and pull out the providers from there for the provider unaware models.from
    # All providers will be used (except for the one without one from the exclusion list).
    # Initialize each of the experiments desired
    if "," in args.exp:
        experiments = [
            eval(exp)(config, path_prefix) for exp in args.exp.split(",")
        ]
    elif "all" in args.exp:
        # Get a list of all classes that sublcass Experiment in this file.
        exp_classes = [
            obj
            for name, obj in inspect.getmembers(sys.modules[__name__])
            if inspect.isclass(obj)
               and issubclass(obj, Experiment)
               and obj != Experiment
        ]
        experiments = [exp(config, path_prefix) for exp in exp_classes]
    else:
        experiments = [eval(args.exp)(config, path_prefix)]

    if args.plot == "only":
        for exp in experiments:
            exp.plot()
        sys.exit()

    # Determine what we need to load for all of the experiments.
    requirements = defaultdict(bool)
    for exp in experiments:
        for k, v in exp.requirements().items():
            requirements[k] = requirements[k] or v

    # Get the list of providers in the data directory.
    data_path = os.path.normpath(
        os.path.join(path_prefix, config["audit_log_path"])
    )

    def dispatch_map(provider, prov_type):
        # Double check that the audit log is non-empty
        log_path = os.path.normpath(os.path.join(data_path, provider, config["audit_log_file"]))
        if not os.path.exists(log_path) or os.path.getsize(log_path) == 0:
            return None

        audit_log_df = None
        provider_aware_df = []
        provider_unaware_df = []

        if requirements["logs"]:
            audit_log_df = pd.read_csv(log_path, sep=",")

        # Iterate through all files prefixed with entropy, and split them into lists of provider aware and provider unaware.
        for file in os.listdir(os.path.normpath(os.path.join(data_path, provider))):
            if file.startswith("entropy"):
                # Read the first line of the file to determine if it's provider aware or not.
                with open(os.path.normpath(os.path.join(data_path, provider, file)), "r") as f:
                    first_line = f.readline()
                    if "USER_ID" in first_line:
                        provider_aware_df.append(file)
                    else:
                        # Make sure it's the right provider_type
                        if prov_type in file:
                            provider_unaware_df.append(file)

        # Load the provider aware and provider unaware dataframes as desired.
        if requirements["provider_aware"]:
            provider_aware_df = {file: pd.read_csv(os.path.normpath(os.path.join(data_path, provider, file)), sep=",") for file in provider_aware_df}

        if requirements["provider_unaware"]:
            provider_unaware_df = {file: pd.read_csv(os.path.normpath(os.path.join(data_path, provider, file)), sep=",") for file in provider_unaware_df}

        # Iterate through each of the experiments and run the map function.
        results = {}
        for exp in experiments:
            print(f"Running {exp.__class__.__name__} on {provider}")
            results[exp.__class__.__name__] = exp.map(
                provider=provider,
                audit_log_df=audit_log_df,
                provider_aware_df=provider_aware_df,
                provider_unaware_df=provider_unaware_df,
            )

        return results

    # Dispatch jobs for each proivder in the directory
    # Load the user ID list, and filter out the providers that are not of the given type.
    user_id_df = pd.read_csv(
        os.path.normpath(
            os.path.join(path_prefix, config["user_id_list"])
        )
    )

    # Filter out

    # Filter out PROV_TYPEs that are not APP or Attending
    user_id_df = user_id_df[user_id_df["PROV_TYPE"].isin(["APP", "Attending"])]
    providers = user_id_df["USER_ID"].tolist()
    prov_types = [user_id_df[user_id_df["USER_ID"] == p]["PROV_TYPE"].tolist()[0] for p in providers]

    exp_results = joblib.Parallel(n_jobs=-1 if not args.debug else 1, verbose=2)(
        joblib.delayed(dispatch_map)(p, t) for p, t in zip(providers, prov_types)
    )

    # Iterate through each of the experiments and run the on_finish function.
    for exp in experiments:
        exp.on_finish({p: r[exp.__class__.__name__] for p, r in zip(providers, exp_results) if r is not None})

    # Then plot
    for exp in experiments:
        exp.plot()<|MERGE_RESOLUTION|>--- conflicted
+++ resolved
@@ -346,10 +346,7 @@
 
     def samples_seen(self):
         return self._samples_seen
-<<<<<<< HEAD
-
-=======
->>>>>>> febb62a9
+
 
 class PerFieldEntropyExperiment(Experiment):
     # Just records the entropy of each field as well as overall.
